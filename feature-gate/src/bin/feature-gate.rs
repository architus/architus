--- conflicted
+++ resolved
@@ -311,9 +311,6 @@
     simple_logger::init_with_level(log::Level::Info).unwrap();
     let db_usr = env::var("db_user").expect("Need to have an architus.env file");
     let db_pass = env::var("db_pass").expect("Need to have an architus.env file");
-<<<<<<< HEAD
-    let database_url = format!("postgresql://{}:{}@postgres:5432/autbot", db_usr, db_pass);
-=======
     let db_host = "postgres";
     let db_port = 5432_u16;
     let db_name = "autbot";
@@ -322,7 +319,6 @@
         db_usr, db_pass, db_host, db_port, db_name
     );
 
->>>>>>> f419d57e
     // First, establish a stable connection with the database before creating the connection pool
     let ping = || async {
         if let Err(err) = PgConnection::establish(&database_url) {
