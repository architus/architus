//! gRPC server for interfacing with the feature flags database.
//!
//! Due to the diesel connection struct not being sync or send,
//! the server will establish a new db connection for each request.
//! If the server is not able to establish a connection to the
//! database it will return some kind of error message.
//! The specifics of what the error message are can be found
//! in the specific documentation for each function.

#![deny(clippy::all)]

use db::*;
use diesel::r2d2::ConnectionManager;
use diesel::{Connection, PgConnection};
use log::{info, warn};
use r2d2::PooledConnection;
use std::env;
use tokio::sync::mpsc;
use tonic::{transport::Server, Request, Response, Status};

use backoff::future::FutureOperation;
use backoff::ExponentialBackoff;
use feature_gate::feature_gate_server::{FeatureGate, FeatureGateServer};
use feature_gate::*;

type RpcResponse<T> = Result<Response<T>, Status>;

pub mod feature_gate {
    include!("../../grpc/featuregate.rs");
}

/// Structure for handling all of the gRPC requests.
/// Holds a connection pool that can issue RAII connection handles
pub struct Gate {
    connection_pool: r2d2::Pool<ConnectionManager<PgConnection>>,
}

impl Gate {
    fn get_connection(&self) -> Option<PooledConnection<ConnectionManager<PgConnection>>> {
        self.connection_pool.get().ok()
    }
}

#[tonic::async_trait]
impl FeatureGate for Gate {
    /// Adds a new feature to the feature database.
    ///
    /// If the feature is successfully added to the database a success is returned.
    /// If the database is not able to be reached or any other error occurrs while
    /// trying to add the feature, false will be returned to indicate the feature
    /// was not added.
    async fn create_feature(&self, request: Request<Feature>) -> RpcResponse<CreationResult> {
        let success = Ok(Response::new(CreationResult { success: true }));
        let failure = Ok(Response::new(CreationResult { success: false }));
        let conn = match self.get_connection() {
            Some(c) => c,
            None => return failure,
        };

        let feature = request.into_inner();
        let result = insert_feature(&conn, &feature.name, feature.open);

        match result {
            Ok(_) => {
                info!(
                    "Added feature {} which is {}",
                    feature.name,
                    if feature.open { "open" } else { "closed" }
                );
                success
            }
            Err(_) => failure,
        }
    }

    /// Checks to see if a feature is open or closed.
    ///
    /// If the client asks about a feature that is not in the database, the default value of
    /// false is returned to the client. If the client is not able to reach the database,
    /// a status of internal error is returned to indicate that things went wrong.
    async fn check_openness(&self, request: Request<FeatureName>) -> RpcResponse<OpennessResult> {
        let conn = match self.get_connection() {
            Some(c) => c,
            None => return Err(Status::internal("DB connection failed")),
        };

        let feature_name = request.into_inner().name;
        let result = get_feature_openness(&conn, &feature_name);

        match result {
            Ok(open) => Ok(Response::new(OpennessResult { open })),
            Err(DatabaseError::UnknownFeature) => Ok(Response::new(OpennessResult { open: false })),
            Err(_) => Err(Status::internal("DB Connection failed")),
        }
    }

    /// Creates a new guild <-> feature association in the database.
    ///
    /// On any type of error, the `AddResult` response will containe a false value to
    /// indicate that the addition of the feature to the guild was not successful.
    async fn add_guild_feature(&self, request: Request<FeatureAddition>) -> RpcResponse<AddResult> {
        let success = Ok(Response::new(AddResult { success: true }));
        let failure = Ok(Response::new(AddResult { success: false }));
        let addition = request.into_inner();
        let conn = match self.get_connection() {
            Some(c) => c,
            None => return failure,
        };

        let result = insert_guild_feature(&conn, addition.guild_id as i64, &addition.feature_name);
        match result {
            Ok(()) => {
                info!(
                    "Added feature {} to guild {}",
                    addition.feature_name, addition.guild_id
                );
                success
            }
            Err(_) => failure,
        }
    }

    /// Removes a guild <-> feature association from the database.
    ///
    /// Has the same type of error response as `add_guild_feature`.
    async fn remove_guild_feature(
        &self,
        request: Request<FeatureRemoval>,
    ) -> RpcResponse<RemoveResult> {
        let success = Ok(Response::new(RemoveResult { success: true }));
        let failure = Ok(Response::new(RemoveResult { success: false }));
        let conn = match self.get_connection() {
            Some(c) => c,
            None => return failure,
        };

        let removal = request.into_inner();
        let result = remove_guild_feature(&conn, removal.guild_id as i64, &removal.feature_name);
        match result {
            Ok(()) => {
                info!(
                    "Removed feature {} from guild {}",
                    removal.feature_name, removal.guild_id
                );
                success
            }
            Err(_) => failure,
        }
    }

    /// Checks to see if a guild has a certain feature.
    ///
    /// Will return a true/false value on successfully querying the database.
    /// If the feature asked about does not exist, then it will return a
    /// default value of false.
    /// If the database is not able to be contacted, then it will return an
    /// internal server error status code.
    async fn check_guild_feature(
        &self,
        request: Request<GuildFeature>,
    ) -> RpcResponse<FeatureResult> {
        let conn = match self.get_connection() {
            Some(c) => c,
            None => return Err(Status::internal("Database connection failed")),
        };

        let check = request.into_inner();
        let result = check_guild_feature(&conn, check.guild_id as i64, &check.feature_name);
        match result {
            Ok(b) => Ok(Response::new(FeatureResult { has_feature: b })),
            Err(DatabaseError::UnknownFeature) => {
                Ok(Response::new(FeatureResult { has_feature: false }))
            }
            Err(_) => Err(Status::internal("Database connection failed")),
        }
    }

    /// Checks to see if a list of guilds have a certain feature.
    ///
    /// Will return a list of true/false values on successfully querying the database
    /// in the same order as the provided guild id list.
    /// If the feature asked about does not exist, then it will return a
    /// default value of false for each guild.
    /// If the database is not able to be contacted, then it will return an
    /// internal server error status code.
    ///
    /// The number of supported guilds to check at once is at least 256, but may be more.
    async fn batch_check_guild_features(
        &self,
        request: Request<BatchCheck>,
    ) -> RpcResponse<BatchCheckResult> {
        let conn = match self.get_connection() {
            Some(c) => c,
            None => return Err(Status::internal("Database connection failed")),
        };
        let batch_check = request.into_inner();

        // Limit the number of items supported at once
        if batch_check.guild_ids.len() > 256 {
            return Err(Status::invalid_argument(format!(
                "Batched check operation only supports 256 guild-checks at once (provided {})",
                batch_check.guild_ids.len()
            )));
        }

        let result = batch_check_guild_feature(
            &conn,
            &batch_check
                .guild_ids
                .iter()
                .map(|id| *id as i64)
                .collect::<Vec<_>>(),
            &batch_check.feature_name,
        );
        match result {
            Ok(list) => Ok(Response::new(BatchCheckResult { has_feature: list })),
            Err(DatabaseError::UnknownFeature) => Ok(Response::new(BatchCheckResult {
                has_feature: vec![false; batch_check.guild_ids.len()],
            })),
            Err(_) => Err(Status::internal("Database connection failed")),
        }
    }

    // A type association for doing a streaming response.
    type GetFeaturesStream = mpsc::Receiver<Result<Feature, Status>>;

    /// Returns a stream of all of the features on the database.
    ///
    /// Returns a stream of each feature. The client will then receive an iterator
    /// of features that will go through everything that this function returns.
    /// Should return all features but may stop early if the client drops
    /// the iterator before all features have been read.
    async fn get_features(&self, _: Request<FeatureList>) -> RpcResponse<Self::GetFeaturesStream> {
        let conn = match self.get_connection() {
            Some(c) => c,
            None => return Err(Status::internal("Database connection failed")),
        };

        let features = match get_all_features(&conn) {
            Ok(v) => v,
            Err(_) => return Err(Status::internal("Database connection failed")),
        };

        let (mut tx, rx) = mpsc::channel(8);
        tokio::spawn(async move {
            for feat in features {
                match tx
                    .send(Ok(Feature {
                        name: feat.name,
                        open: feat.open,
                    }))
                    .await
                {
                    Ok(_) => {}
                    Err(_) => break,
                }
            }
        });

        Ok(Response::new(rx))
    }

    // Stream type for returning a feature stream. Basically the same thing as for
    // the `get_features` stream.
    type GetGuildFeaturesStream = mpsc::Receiver<Result<Feature, Status>>;

    /// Sends all of the features associated with a guild.
    ///
    /// See `get_features` documentation for exactly how a stream works.
    /// If the guild id is not in the database, an empty stream will be
    /// sent to the client.
    async fn get_guild_features(
        &self,
        request: Request<Guild>,
    ) -> RpcResponse<Self::GetGuildFeaturesStream> {
        let conn = match self.get_connection() {
            Some(c) => c,
            None => return Err(Status::internal("Database connection failed")),
        };

        let guild_id = request.into_inner().guild_id;
        let features = match get_guild_features(&conn, guild_id as i64) {
            Ok(v) => v,
            Err(_) => return Err(Status::internal("Database connection failed")),
        };

        let (mut tx, rx) = mpsc::channel(8);
        tokio::spawn(async move {
            for feat in features {
                match tx
                    .send(Ok(Feature {
                        name: feat.0,
                        open: feat.1,
                    }))
                    .await
                {
                    Ok(_) => {}
                    Err(_) => break,
                }
            }
        });

        Ok(Response::new(rx))
    }
}

#[tokio::main]
async fn main() -> Result<(), Box<dyn std::error::Error>> {
    // Need to limit to Level or above to prevent tonic from bombarding the logs with
    // hundreds of lines of debug output.
    simple_logger::init_with_level(log::Level::Info).unwrap();
    let db_usr = env::var("db_user").expect("Need to have an architus.env file");
    let db_pass = env::var("db_pass").expect("Need to have an architus.env file");
    let database_url = format!("postgresql://{}:{}@postgres:5432/autbot", db_usr, db_pass);
<<<<<<< HEAD
=======

    // First, establish a stable connection with the database before creating the connection pool
    let ping = || async {
        if let Err(err) = PgConnection::establish(&database_url) {
            log::warn!(
                "Couldn't connect to the Postgres database; retrying after a backoff: {:?}",
                err
            );
            Err(backoff::Error::Transient(err))
        } else {
            Ok(())
        }
    };
    ping.retry(ExponentialBackoff::default()).await?;
>>>>>>> 14516396

    let addr = "0.0.0.0:50555".parse()?;
    let manager: ConnectionManager<PgConnection> = ConnectionManager::new(database_url);
    let pool = r2d2::Pool::builder()
        .max_size(16)
        .build(manager)
        .expect("Could not build connection pool");
    let gate = Gate {
        connection_pool: pool,
    };

    Server::builder()
        .add_service(FeatureGateServer::new(gate))
        .serve(addr)
        .await?;

    warn!("Server exited mainloop");
    Ok(())
}<|MERGE_RESOLUTION|>--- conflicted
+++ resolved
@@ -312,9 +312,6 @@
     let db_usr = env::var("db_user").expect("Need to have an architus.env file");
     let db_pass = env::var("db_pass").expect("Need to have an architus.env file");
     let database_url = format!("postgresql://{}:{}@postgres:5432/autbot", db_usr, db_pass);
-<<<<<<< HEAD
-=======
-
     // First, establish a stable connection with the database before creating the connection pool
     let ping = || async {
         if let Err(err) = PgConnection::establish(&database_url) {
@@ -328,7 +325,6 @@
         }
     };
     ping.retry(ExponentialBackoff::default()).await?;
->>>>>>> 14516396
 
     let addr = "0.0.0.0:50555".parse()?;
     let manager: ConnectionManager<PgConnection> = ConnectionManager::new(database_url);
