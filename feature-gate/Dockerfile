ARG REPO_ROOT=/opt/architus
ARG SERVICE=feature-gate
ARG PROTO=lib/ipc/proto

# Build service
FROM rust:1.50 as builder
ARG REPO_ROOT
ARG SERVICE
ARG PROTO
RUN rustup component add rustfmt
# Copy feature-gate service itself
WORKDIR $REPO_ROOT/$SERVICE
COPY $SERVICE/src src
COPY $SERVICE/Cargo.lock .
COPY $SERVICE/Cargo.toml .
COPY $SERVICE/build.rs .
# Copy protobuf definitions
WORKDIR $REPO_ROOT/$PROTO
COPY $PROTO/feature-gate.proto .
# Build via Cargo
WORKDIR $REPO_ROOT/$SERVICE
RUN cargo build --release
RUN cp $REPO_ROOT/$SERVICE/target/release/feature-gate /opt/feature-gate

# Create minimal deployment
FROM debian:buster-slim as deployment
<<<<<<< HEAD
=======
ARG SERVICE
>>>>>>> 05cd5f77
ENV DEBIAN_FRONTEND=noninteractive
RUN apt-get update -q \
    && apt-get install -y -q "libssl1.1" "tini" "libpq-dev" \
    && rm -rf /var/lib/apt/lists/*
COPY --from=builder /opt/feature-gate /usr/bin/feature-gate
COPY $SERVICE/config.default.toml /etc/architus/config.toml
ENV RUST_BACKTRACE=1
ENTRYPOINT ["/usr/bin/tini", "--", "/usr/bin/feature-gate"]
CMD ["/etc/architus/config.toml"]<|MERGE_RESOLUTION|>--- conflicted
+++ resolved
@@ -24,10 +24,7 @@
 
 # Create minimal deployment
 FROM debian:buster-slim as deployment
-<<<<<<< HEAD
-=======
 ARG SERVICE
->>>>>>> 05cd5f77
 ENV DEBIAN_FRONTEND=noninteractive
 RUN apt-get update -q \
     && apt-get install -y -q "libssl1.1" "tini" "libpq-dev" \
