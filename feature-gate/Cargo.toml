--- conflicted
+++ resolved
@@ -18,11 +18,8 @@
 tokio = { version = "0.2", features = ["macros"] }
 log = "0.4"
 simple_logger = "1.6"
-<<<<<<< HEAD
 r2d2 = "0.8"
 backoff = { version = "0.2", features = ["tokio"] }
-=======
->>>>>>> 06ee94bc
 
 [dependencies.diesel]
 version = "1.4"
