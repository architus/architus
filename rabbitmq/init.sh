#!/bin/sh

<<<<<<< HEAD
log() {
    # Logs a message using an easily grep-able format
    # Usage:
    # log [message]

    echo >&2 "*** init.sh: ${1-} ***"
}

create_user() {
    # Continuously creates Rabbitmq user until it succeeds
    # Usage:
    # create_user

    initial_delay="5"
    backoff="5"

    sleep "$initial_delay"
    log "Starting to configure RabbitMQ server."
    until try_create_user "$RABBITMQ_USER" "$RABBITMQ_PASSWORD"
    do
        log "Creating user failed; waiting $backoff seconds to try again."
        sleep 5
    done
    log "User '$RABBITMQ_USER' with password '$RABBITMQ_PASSWORD' completed."
    log "Log in the WebUI at port 15672 (example: http:/localhost:15672)"
}

try_create_user() (
    # Runs in its own sub-shell (note the parens around the function)
    # Usage:
    # try_create_user [user] [password]

    user="$1"
    password="$2"
    # Use `&&\` at the end of each command
    # to make the function's return code non-zero if any of them fail,
    # and also for them to short-circuit
    # (i.e. if an earlier one fails,
    # the function returns early without execuitng the later ones)
    rabbitmqctl await_startup >/dev/null 2>&1 &&\
    rabbitmqctl add_user "$user" "$password" 2>/dev/null &&\
    rabbitmqctl set_user_tags "$user" administrator &&\
    rabbitmqctl set_permissions -p / "$password" ".*" ".*" ".*"
)
=======
# Create Rabbitmq user
( \
echo "*** Starting RabbitMQ server and waiting to configure. ***" ; \
sleep 12 ; \
echo "*** Starting to configure RabbitMQ server. ***" ; \
rabbitmqctl add_user $RABBITMQ_USER $RABBITMQ_PASSWORD 2>/dev/null ; \
rabbitmqctl set_user_tags $RABBITMQ_USER administrator ; \
rabbitmqctl set_permissions -p / $RABBITMQ_USER  ".*" ".*" ".*" ; \
echo "*** User '$RABBITMQ_USER' with password '$RABBITMQ_PASSWORD' completed. ***" ; \
echo "*** Log in the WebUI at port 15672 (example: http:/localhost:15672) ***") &
>>>>>>> 7d2b29cf

# $@ is used to pass arguments to the rabbitmq-server command.
# For example if you use it like this: docker run -d rabbitmq arg1 arg2,
# it will be as you run in the container rabbitmq-server arg1 arg2
log "Starting RabbitMQ server and waiting to configure."
(create_user & rabbitmq-server "$@")<|MERGE_RESOLUTION|>--- conflicted
+++ resolved
@@ -1,6 +1,5 @@
 #!/bin/sh
 
-<<<<<<< HEAD
 log() {
     # Logs a message using an easily grep-able format
     # Usage:
@@ -28,8 +27,10 @@
     log "Log in the WebUI at port 15672 (example: http:/localhost:15672)"
 }
 
-try_create_user() (
-    # Runs in its own sub-shell (note the parens around the function)
+try_create_user() {
+    # Tries to create the RabbitMQ user once.
+    # If successful, returns a zero exit code.
+    # Otherwise, it should be retried.
     # Usage:
     # try_create_user [user] [password]
 
@@ -44,19 +45,7 @@
     rabbitmqctl add_user "$user" "$password" 2>/dev/null &&\
     rabbitmqctl set_user_tags "$user" administrator &&\
     rabbitmqctl set_permissions -p / "$password" ".*" ".*" ".*"
-)
-=======
-# Create Rabbitmq user
-( \
-echo "*** Starting RabbitMQ server and waiting to configure. ***" ; \
-sleep 12 ; \
-echo "*** Starting to configure RabbitMQ server. ***" ; \
-rabbitmqctl add_user $RABBITMQ_USER $RABBITMQ_PASSWORD 2>/dev/null ; \
-rabbitmqctl set_user_tags $RABBITMQ_USER administrator ; \
-rabbitmqctl set_permissions -p / $RABBITMQ_USER  ".*" ".*" ".*" ; \
-echo "*** User '$RABBITMQ_USER' with password '$RABBITMQ_PASSWORD' completed. ***" ; \
-echo "*** Log in the WebUI at port 15672 (example: http:/localhost:15672) ***") &
->>>>>>> 7d2b29cf
+}
 
 # $@ is used to pass arguments to the rabbitmq-server command.
 # For example if you use it like this: docker run -d rabbitmq arg1 arg2,
