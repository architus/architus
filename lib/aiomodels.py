--- conflicted
+++ resolved
@@ -102,7 +102,6 @@
             return await conn.fetch(
                 f'SELECT * FROM {self.__class__.__tablename__} WHERE guild_id = $1 ORDER BY priority', guild_id)
 
-<<<<<<< HEAD
 
 class TbUsageAnalytics(Base):
     __tablename__ = 'tb_usage_analytics'
@@ -122,22 +121,25 @@
                     WHERE server_id = $1
                     ''', id, *cols.values()
                 )
-=======
+
+
 class TwitchStream(Base):
     __tablename__ = 'tb_twitch_subs'
 
     async def select_distinct_by_stream_id(self, stream_user_id):
         async with (await self.pool()).acquire() as conn:
-            return await conn.fetch(f'SELECT DISTINCT * FROM {self.__class__.__tablename__} WHERE stream_user_id = $1', stream_user_id)
-    
+            return await conn.fetch(f'SELECT DISTINCT * FROM {self.__class__.__tablename__} WHERE stream_user_id = $1',
+                                    stream_user_id)
+
     async def select_distinct_stream_id(self):
         async with (await self.pool()).acquire() as conn:
             return await conn.fetch(f'SELECT DISTINCT stream_user_id FROM {self.__class__.__tablename__}')
-    
+
     async def delete_by_stream_id(self, stream_user_id, guild_id):
         async with (await self.pool()).acquire() as conn:
             async with conn.transaction():
-                await conn.execute(f'DELETE FROM {self.__class__.__tablename__} WHERE stream_user_id = $1 AND guild_id = $2', stream_user_id, guild_id)
+                await conn.execute(f'DELETE FROM {self.__class__.__tablename__} \
+                                     WHERE stream_user_id = $1 AND guild_id = $2', stream_user_id, guild_id)
 
 
 class Tokens(Base):
@@ -146,6 +148,8 @@
     async def update_tokens(self, client_id, client_token, expires_at):
         async with (await self.pool()).acquire() as conn:
             async with conn.transaction():
-                await conn.execute(f'INSERT INTO {self.__class__.__tablename__} (client_id, client_token, expires_at) VALUES ($1, $2, $3) ON CONFLICT (client_id)\
-                                     DO UPDATE SET client_token = excluded.client_token, expires_at = excluded.expires_at', client_id, client_token, expires_at)
->>>>>>> 5bc2fa52
+                await conn.execute(f'INSERT INTO {self.__class__.__tablename__} (client_id, client_token, expires_at) \
+                                     VALUES ($1, $2, $3) ON CONFLICT (client_id)\
+                                     DO UPDATE SET client_token = excluded.client_token, \
+                                     expires_at = excluded.expires_at',
+                                   client_id, client_token, expires_at)