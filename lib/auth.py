import jwt as pyjwt
from flask import request
from lib.status_codes import StatusCodes

from functools import wraps


def flask_authenticated(member=False):
    """decorator for rest endpoint functions
    returns 401 if user is not logged in
    and prepends a JWT object to the kwargs for id data

    if member is True, checks if the logged in user is a member of the guild
    passed in the via kwargs['guild_id']
    """
    def decorator(func):
        @wraps(func)
        def wrapper(self, *args, **kwargs):
            try:
                jwt = JWT(token=request.cookies.get('token'))
                # TODO check token expiration
            except pyjwt.exceptions.InvalidTokenError:
<<<<<<< HEAD
                return ({'message': "Not Authorized"}, StatusCodes.UNAUTHORIZED_401)
            if member:
                data, sc = self.shard.is_member(jwt.id, kwargs['guild_id'], routing_guild=kwargs['guild_id'])
                if sc != 200 or not data['member']:
                    return ({'message': "Not Authorized"}, StatusCodes.UNAUTHORIZED_401)
            return func(self, *args, **kwargs, jwt=jwt)
=======
                return (StatusCodes.UNAUTHORIZED_401, "Not Authorized")
            if member and not self.shard.is_member(jwt.id, kwargs['guild_id'], routing_guild=kwargs['guild_id']):
                return (StatusCodes.UNAUTHORIZED_401, "Not a member")
            return func(self, *args, jwt=jwt, **kwargs)
>>>>>>> 584f6bbe
        return wrapper
    return decorator


class JWT:
    def __init__(self, data=None, token=None):
        if data is None and token is None:
            raise pyjwt.exceptions.InvalidTokenError("Token (or data) is empty")

        if data is None:
            self._data = self._decode(token)
        else:
            self._data = data

        self._token = token
        self._dirty = token is None

    def get_token(self):
        if self._dirty:
            self._token = self._encode(self._data)
            self._dirty = False
        return self._token.decode()

    def __getattr__(self, name):
        try:
            return self._data[name]
        except KeyError:
            raise AttributeError(f"no such attribute {name}") from None

    def _decode(self, token):
        return pyjwt.decode(token, 'secret', alorgithms='HS256')

    def _encode(self, payload):
        return pyjwt.encode(payload, 'secret', algorithm='HS256')<|MERGE_RESOLUTION|>--- conflicted
+++ resolved
@@ -20,19 +20,13 @@
                 jwt = JWT(token=request.cookies.get('token'))
                 # TODO check token expiration
             except pyjwt.exceptions.InvalidTokenError:
-<<<<<<< HEAD
                 return ({'message': "Not Authorized"}, StatusCodes.UNAUTHORIZED_401)
             if member:
                 data, sc = self.shard.is_member(jwt.id, kwargs['guild_id'], routing_guild=kwargs['guild_id'])
                 if sc != 200 or not data['member']:
                     return ({'message': "Not Authorized"}, StatusCodes.UNAUTHORIZED_401)
             return func(self, *args, **kwargs, jwt=jwt)
-=======
-                return (StatusCodes.UNAUTHORIZED_401, "Not Authorized")
-            if member and not self.shard.is_member(jwt.id, kwargs['guild_id'], routing_guild=kwargs['guild_id']):
-                return (StatusCodes.UNAUTHORIZED_401, "Not a member")
-            return func(self, *args, jwt=jwt, **kwargs)
->>>>>>> 584f6bbe
+
         return wrapper
     return decorator
 
