--- conflicted
+++ resolved
@@ -40,12 +40,9 @@
     domain_name = os.environ['domain_name']
     alphavantage_api_key = os.environ['alphavantage_api_key']
     scraper_token = os.environ['scraper_bot_token']
-<<<<<<< HEAD
-=======
     twitch_client_id = os.environ['twitch_client_id']
     twitch_client_secret = os.environ['twitch_client_secret']
     twitch_hub_secret = os.environ['twitch_hub_secret']
->>>>>>> 5bc2fa52
 except KeyError:
     raise EnvironmentError("environment variables not set. Did you create architus.env?") from None
 
