import json
from io import BytesIO

from flask import Flask, redirect, request, g, Response, make_response
from flask_restful import Api, Resource
from flask_cors import CORS
from werkzeug.wsgi import FileWrapper

from lib.status_codes import StatusCodes
from lib.config import client_id, domain_name as DOMAIN, REDIRECT_URI, is_prod, which_shard
# from lib.models import Log # , Emojis
from lib.auth import JWT, flask_authenticated as authenticated
from lib.discord_requests import list_guilds_request
from lib.pool_types import PoolType

from src.util import CustomResource, reqparams, camelcase_keys
from src.session import Identify, Login, RefreshToken, TokenExchange, End


app = Flask(__name__)
cors = CORS(
    app,
    origins=[f"https://{DOMAIN}", f"https://api.{DOMAIN}"] if is_prod else "*",
    supports_credentials=True
)


@app.teardown_appcontext
def teardown_db(arg):
    db = g.pop('db', None)
    if db is not None:
        db.close()


class Invite(Resource):
    def get(self, guild_id: int):
        response = redirect(f'https://discordapp.com/oauth2/authorize?client_id={client_id}'
                            f'&scope=bot&guild_id={guild_id}'
                            '&response_type=code'
                            f'&redirect_uri={REDIRECT_URI}'
                            '&permissions=2134207679')
        response.set_cookie('next', request.args.get('return', ''), domain=f'api.{DOMAIN}', secure=True, httponly=True)
        return response


class RedirectCallback(CustomResource):
    '''
    Hit by discord returning from auth.
    collects the return url from the cookie and sends the user back where they came from
    '''
    def get(self):
        # TODO validate domain
        redirect_url = request.cookies.get('next') or f'https://{DOMAIN}/app'
        code = request.args.get('code')
        perms = request.args.get('permissions')
        guild_id = request.args.get('guild_id')

        if code and not perms:
            redirect_url += f"?code={code}"
        if perms:
            redirect_url += f"?permissions={perms}"
        if guild_id:
            redirect_url += f"?guild_id={guild_id}"

        resp = redirect(redirect_url)
        resp.set_cookie('next', '', expires=0)
        return resp


class User(CustomResource):
    def get(self, name: int):
        '''Request information about a user from a shard nope and return it.'''
        return self.shard.fetch_user_dict(name)


class GuildCounter(CustomResource):
    def get(self):
        guild_count, sc = self.shard.guild_count()
        camelcase_keys(guild_count)
        return guild_count, sc


class AllGuilds(CustomResource):
    @authenticated()
    def get(self, jwt: JWT):
        if jwt.id != 214037134477230080:  # johnyburd
            return {"message": "unauthorized"}, StatusCodes.UNAUTHORIZED_401
        return self.shard.all_guilds()


class Logs(CustomResource):
    @authenticated(member=True)
    def get(self, guild_id: int):
        # rows = self.session.query(Log).filter(Log.guild_id == guild_id)
        # .order_by(Log.timestamp.desc()).limit(400).all()
        rows = []
        self.session.commit()
        logs = []
        for log in rows:
            logs.append({
                'type': log.type,
                'content': log.content,
                'user_id': str(log.user_id),
                'timestamp': log.timestamp.isoformat()
            })
            return {"logs": logs}, StatusCodes.OK_200


class AutoResponses(CustomResource):
    @authenticated(member=True)
    def get(self, guild_id: int, jwt: JWT):
        return self.shard.pool_all_request(guild_id, PoolType.AUTO_RESPONSE, routing_guild=guild_id)

    @reqparams(trigger=str, response=str)
    @authenticated()
    def post(self, guild_id: int, trigger: str, response: str, jwt: JWT):
        return self.shard.set_response(jwt.id, guild_id, trigger, response, routing_guild=guild_id)

    @reqparams(trigger=str)
    @authenticated()
    def delete(self, guild_id: int, trigger: str, jwt: JWT):
        return self.shard.delete_response(jwt.id, guild_id, trigger, routing_guild=guild_id)

    @reqparams(trigger=str, response=str)
    @authenticated()
    def patch(self, guild_id: int, trigger: str, response: str, jwt: JWT):
        _, sc = self.shard.delete_response(jwt.id, guild_id, trigger, routing_guild=guild_id)

        return self.shard.set_response(jwt.id, guild_id, trigger, response, routing_guild=guild_id)


class Settings(CustomResource):
    @authenticated(member=True)
    def get(self, guild_id: int, setting: str = None, jwt: JWT = None):
        if setting is None:
            with open('settings.json') as f:
                return json.loads(f.read()), 200
        # discord_id = authenticate(self.session, request.headers).discord_id
        return self.shard.settings_access(guild_id, setting, None, routing_guild=guild_id)

    def post(self, guild_id: int, setting: str):
        return StatusCodes.BAD_REQUEST_400


class Coggers(CustomResource):
    '''provide an endpoint to reload cogs in the bot'''
    def get(self, extension: str = None):
        return self.shard.get_extensions()

    def post(self, extension: str):
        return self.shard.reload_extension(extension, routing_guild="all")


class Stats(CustomResource):
    @authenticated(member=True)
    def get(self, guild_id: int, jwt: JWT):
        '''Request message count statistics from shard and return'''
        data, sc = self.shard.bin_messages(guild_id, jwt.id, routing_guild=guild_id)
        camelcase_keys(data)
        return data, sc


class Music(CustomResource):
    @authenticated(member=True)
    def get(self, guild_id: int, jwt: JWT):
        resp, sc = self.shard.get_playlist(guild_id, routing_guild=guild_id)
        return camelcase_keys(resp), sc

    @reqparams(song=str)
    @authenticated()
    def post(self, guild_id: int, jwt: JWT):
        return self.shard.queue_song(guild_id, jwt.id, routing_guild=guild_id)


class Emoji(CustomResource):

    def get(self, emoji_id: int):
        result = self.session.execute('''SELECT img FROM tb_emojis WHERE id = :id''', {'id': emoji_id}).fetchone()
        if result is None:
            return "emoji not found", StatusCodes.NOT_FOUND_404
        return Response(FileWrapper(BytesIO(result['img'])), mimetype="text/plain", direct_passthrough=True)

    @authenticated(member=True)
    def post(self, guild_id: int, emoji_id: int, jwt: JWT):
        return self.shard.load_emoji(guild_id, emoji_id, jwt.id, routing_guild=guild_id)

    @authenticated(member=True)
    def patch(self, guild_id: int, emoji_id: int, jwt: JWT):
        return self.shard.cache_emoji(guild_id, emoji_id, jwt.id, routing_guild=guild_id)

    @authenticated(member=True)
    def delete(self, guild_id: int, emoji_id: int, jwt: JWT):
        return self.shard.delete_emoji(guild_id, emoji_id, jwt.id, routing_guild=guild_id)


class ListGuilds(CustomResource):
    @authenticated()
    def get(self, jwt: JWT):
        '''Forward guild list request to discord and return response'''
        resp, status_code = list_guilds_request(jwt)
        if status_code == StatusCodes.OK_200:
            resp, _ = self.shard.tag_autbot_guilds(resp, jwt.id)
        return resp, status_code

class Twitch(CustomResource):
    def get(self):
        challenge = request.args.get("hub.challenge")
        return make_response(challenge, StatusCodes.OK_200)        

    def post(self):
        print(request.json['data'])
        if request.json is None or 'data' not in request.json:
            return StatusCodes.BAD_REQUEST_400
        for stream in request.json['data']:
            user_id = stream["user_id"]
            result = self.session.execute('''SELECT guild_id FROM tb_twitch_subs WHERE stream_user_id = :stream_user_id''', {'stream_user_id': int(user_id)}).fetchall()
            ids = {which_shard(row['guild_id']) for row in result}

            for shard_id in ids:
                self.shard.client.call('twitch_update', stream, routing_key=f'shard_rpc_{shard_id}')



@app.route('/status')
def status():
    return "all systems operational", StatusCodes.NO_CONTENT_204


def app_factory():
    api = Api(app)
    api.add_resource(Identify, "/session/identify")
    api.add_resource(Login, "/session/login")
    api.add_resource(RefreshToken, "/session/refresh")
    api.add_resource(End, "/session/end")
    api.add_resource(TokenExchange, "/session/token-exchange")

    api.add_resource(AllGuilds, "/admin/guilds")
    api.add_resource(User, "/user/<string:name>")
    api.add_resource(Settings, "/settings/<int:guild_id>/<string:setting>", "/settings/<int:guild_id>")
    api.add_resource(ListGuilds, "/guilds")
    api.add_resource(Stats, "/stats/<int:guild_id>")
    api.add_resource(Music, "/music/<int:guild_id>")
    api.add_resource(Emoji, "/emojis/<int:emoji_id>", "/emojis/<int:guild_id>/<int:emoji_id>")
    api.add_resource(AutoResponses, "/responses/<int:guild_id>")
    api.add_resource(Logs, "/logs/<int:guild_id>")
    api.add_resource(RedirectCallback, "/redirect")
    api.add_resource(GuildCounter, "/guild-count")
    api.add_resource(Invite, "/invite/<int:guild_id>")
<<<<<<< HEAD
    api.add_resource(Coggers, "/coggers/<string:extension>", "/coggers")    
    api.add_resource(Twitch, "/twitch")
=======
    if not is_prod:
        api.add_resource(Coggers, "/coggers/<string:extension>", "/coggers")
>>>>>>> 21e43f3a
    return app<|MERGE_RESOLUTION|>--- conflicted
+++ resolved
@@ -245,12 +245,8 @@
     api.add_resource(Logs, "/logs/<int:guild_id>")
     api.add_resource(RedirectCallback, "/redirect")
     api.add_resource(GuildCounter, "/guild-count")
-    api.add_resource(Invite, "/invite/<int:guild_id>")
-<<<<<<< HEAD
-    api.add_resource(Coggers, "/coggers/<string:extension>", "/coggers")    
+    api.add_resource(Invite, "/invite/<int:guild_id>") 
     api.add_resource(Twitch, "/twitch")
-=======
     if not is_prod:
         api.add_resource(Coggers, "/coggers/<string:extension>", "/coggers")
->>>>>>> 21e43f3a
     return app