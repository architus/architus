--- conflicted
+++ resolved
@@ -89,22 +89,6 @@
 
 
 class AutoResponses(CustomResource):
-<<<<<<< HEAD
-    @authenticated
-    def get(self, guild_id: int):
-        # TODO this should probably be authenticated
-        rows = self.session.query(Command).filter(Command.trigger.startswith(str(guild_id))).all()
-        commands = []
-        authors = {}
-        emojis = {}
-        p = re.compile(r"<:\S+:(?P<emoji_id>\d{15,30})\>")
-        for cmd in rows:
-            commands.append({
-                'trigger': cmd.trigger.replace(str(cmd.server_id), "", 1),
-                'response': cmd.response,
-                'count': cmd.count,
-                'author_id': str(cmd.author_id)
-=======
     @authenticated(member=True)
     def get(self, guild_id: int, jwt: JWT):
         rows = self.session.query(AutoResponseModel).filter_by(guild_id=guild_id).all()
@@ -120,7 +104,6 @@
                 'triggerPunctuation': r.trigger_punctuation,
                 'responseAst': r.response_ast,
                 'count': r.count,
->>>>>>> 8d0701d1
             })
 
         resp = {
