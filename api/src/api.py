import json
from io import BytesIO

from flask import Flask, redirect, request, g, Response
from flask_restful import Api, Resource
from flask_cors import CORS
from werkzeug.wsgi import FileWrapper

from lib.status_codes import StatusCodes
from lib.config import client_id, domain_name as DOMAIN, REDIRECT_URI, is_prod
# from lib.models import Log # , Emojis
from lib.auth import JWT, flask_authenticated as authenticated
from lib.discord_requests import list_guilds_request
from lib.pool_types import PoolType

from src.util import CustomResource, reqparams, camelcase_keys
from src.session import Identify, Login, RefreshToken, TokenExchange, End


app = Flask(__name__)
cors = CORS(
    app,
    origins=[f"https://{DOMAIN}", f"https://api.{DOMAIN}"] if is_prod else "*",
    supports_credentials=True
)


@app.teardown_appcontext
def teardown_db(arg):
    db = g.pop('db', None)
    if db is not None:
        db.close()


class Invite(Resource):
    def get(self, guild_id: int):
        response = redirect(f'https://discordapp.com/oauth2/authorize?client_id={client_id}'
                            f'&scope=bot&guild_id={guild_id}'
                            '&response_type=code'
                            f'&redirect_uri={REDIRECT_URI}'
                            '&permissions=2134207679')
        response.set_cookie('next', request.args.get('return', ''), domain=f'api.{DOMAIN}', secure=True, httponly=True)
        return response


class RedirectCallback(CustomResource):
    '''
    Hit by discord returning from auth.
    collects the return url from the cookie and sends the user back where they came from
    '''
    def get(self):
        # TODO validate domain
        redirect_url = request.cookies.get('next') or f'https://{DOMAIN}/app'
        code = request.args.get('code')
        perms = request.args.get('permissions')
        guild_id = request.args.get('guild_id')

        if code and not perms:
            redirect_url += f"?code={code}"
        if perms:
            redirect_url += f"?permissions={perms}"
        if guild_id:
            redirect_url += f"?guild_id={guild_id}"

        resp = redirect(redirect_url)
        resp.set_cookie('next', '', expires=0)
        return resp


class User(CustomResource):
    def get(self, name: int):
        '''Request information about a user from a shard nope and return it.'''
        return self.shard.fetch_user_dict(name)


class GuildCounter(CustomResource):
    def get(self):
        guild_count, sc = self.shard.guild_count()
        camelcase_keys(guild_count)
        return guild_count, sc


class AllGuilds(CustomResource):
    @authenticated()
    def get(self, jwt: JWT):
        if jwt.id != 214037134477230080:  # johnyburd
            return {"message": "unauthorized"}, StatusCodes.UNAUTHORIZED_401
        return self.shard.all_guilds()


class Logs(CustomResource):
    @authenticated(member=True)
    def get(self, guild_id: int):
        # rows = self.session.query(Log).filter(Log.guild_id == guild_id)
        # .order_by(Log.timestamp.desc()).limit(400).all()
        rows = []
        self.session.commit()
        logs = []
        for log in rows:
            logs.append({
                'type': log.type,
                'content': log.content,
                'user_id': str(log.user_id),
                'timestamp': log.timestamp.isoformat()
            })
            return {"logs": logs}, StatusCodes.OK_200


class AutoResponses(CustomResource):
    @authenticated(member=True)
    def get(self, guild_id: int, jwt: JWT):
        return self.shard.pool_all_request(guild_id, PoolType.AUTO_RESPONSE, routing_guild=guild_id)

    @reqparams(trigger=str, response=str)
    @authenticated()
    def post(self, guild_id: int, trigger: str, response: str, jwt: JWT):
        return self.shard.set_response(jwt.id, guild_id, trigger, response, routing_guild=guild_id)

    @reqparams(trigger=str)
    @authenticated()
    def delete(self, guild_id: int, trigger: str, jwt: JWT):
        return self.shard.delete_response(jwt.id, guild_id, trigger, routing_guild=guild_id)

    @reqparams(trigger=str, response=str)
    @authenticated()
    def patch(self, guild_id: int, trigger: str, response: str, jwt: JWT):
        _, sc = self.shard.delete_response(jwt.id, guild_id, trigger, routing_guild=guild_id)

        return self.shard.set_response(jwt.id, guild_id, trigger, response, routing_guild=guild_id)


class Settings(CustomResource):
    @authenticated(member=True)
    def get(self, guild_id: int, setting: str = None, jwt: JWT = None):
        if setting is None:
            with open('settings.json') as f:
                return json.loads(f.read()), 200
        # discord_id = authenticate(self.session, request.headers).discord_id
        return self.shard.settings_access(guild_id, setting, None, routing_guild=guild_id)

    def post(self, guild_id: int, setting: str):
        return StatusCodes.BAD_REQUEST_400


class Coggers(CustomResource):
    '''provide an endpoint to reload cogs in the bot'''
    def get(self, extension: str = None):
        return self.shard.get_extensions()

    def post(self, extension: str):
        return self.shard.reload_extension(extension, routing_guild="all")


class Stats(CustomResource):
    @authenticated(member=True)
    def get(self, guild_id: int, jwt: JWT):
        '''Request message count statistics from shard and return'''
        data, sc = self.shard.bin_messages(guild_id, jwt.id, routing_guild=guild_id)
        camelcase_keys(data)
        return data, sc


<<<<<<< HEAD
class Music(CustomResource):
    @authenticated(member=True)
    def get(self, guild_id: int, jwt: JWT):
        resp, sc = self.shard.get_playlist(guild_id, routing_guild=guild_id)
        return camelcase_keys(resp), sc

    @reqparams(song=str)
    @authenticated()
    def post(self, guild_id: int, jwt: JWT):
        return self.shard.queue_song(guild_id, jwt.id, routing_guild=guild_id)


class Emoji(CustomResource):

    def get(self, emoji_id: int):
=======
class Emojis(CustomResource):
    @authenticated(member=True)
    def get(self, guild_id: int, emoji_id: int, jwt: JWT):
>>>>>>> 21bdaa7e
        result = self.session.execute('''SELECT img FROM tb_emojis WHERE id = :id''', {'id': emoji_id}).fetchone()
        if result is None:
            return "emoji not found", StatusCodes.NOT_FOUND_404
        return Response(FileWrapper(BytesIO(result['img'])), mimetype="text/plain", direct_passthrough=True)

    @authenticated(member=True)
    def post(self, guild_id: int, emoji_id: int, jwt: JWT):
        return self.shard.load_emoji(guild_id, emoji_id, jwt.id, routing_guild=guild_id)

    @authenticated(member=True)
    def patch(self, guild_id: int, emoji_id: int, jwt: JWT):
        return self.shard.cache_emoji(guild_id, emoji_id, jwt.id, routing_guild=guild_id)

    @authenticated(member=True)
    def delete(self, guild_id: int, emoji_id: int, jwt: JWT):
        return self.shard.delete_emoji(guild_id, emoji_id, jwt.id, routing_guild=guild_id)


class ListGuilds(CustomResource):
    @authenticated()
    def get(self, jwt: JWT):
        '''Forward guild list request to discord and return response'''
        resp, status_code = list_guilds_request(jwt)
        if status_code == StatusCodes.OK_200:
            resp, _ = self.shard.tag_autbot_guilds(resp, jwt.id)
        return resp, status_code


@app.route('/status')
def status():
    return "all systems operational", StatusCodes.NO_CONTENT_204


def app_factory():
    api = Api(app)
    api.add_resource(Identify, "/session/identify")
    api.add_resource(Login, "/session/login")
    api.add_resource(RefreshToken, "/session/refresh")
    api.add_resource(End, "/session/end")
    api.add_resource(TokenExchange, "/session/token-exchange")

    api.add_resource(AllGuilds, "/admin/guilds")
    api.add_resource(User, "/user/<string:name>")
    api.add_resource(Settings, "/settings/<int:guild_id>/<string:setting>", "/settings/<int:guild_id>")
    api.add_resource(ListGuilds, "/guilds")
    api.add_resource(Stats, "/stats/<int:guild_id>")
<<<<<<< HEAD
    api.add_resource(Music, "/music/<int:guild_id>")
    api.add_resource(Emoji, "/emojis/<int:emoji_id>")
=======
    api.add_resource(Emojis, "/emojis/<int:guild_id>/<int:emoji_id>")
>>>>>>> 21bdaa7e
    api.add_resource(AutoResponses, "/responses/<int:guild_id>")
    api.add_resource(Logs, "/logs/<int:guild_id>")
    api.add_resource(RedirectCallback, "/redirect")
    api.add_resource(GuildCounter, "/guild-count")
    api.add_resource(Invite, "/invite/<int:guild_id>")
    if not is_prod:
        api.add_resource(Coggers, "/coggers/<string:extension>", "/coggers")
    return app<|MERGE_RESOLUTION|>--- conflicted
+++ resolved
@@ -160,7 +160,6 @@
         return data, sc
 
 
-<<<<<<< HEAD
 class Music(CustomResource):
     @authenticated(member=True)
     def get(self, guild_id: int, jwt: JWT):
@@ -176,11 +175,6 @@
 class Emoji(CustomResource):
 
     def get(self, emoji_id: int):
-=======
-class Emojis(CustomResource):
-    @authenticated(member=True)
-    def get(self, guild_id: int, emoji_id: int, jwt: JWT):
->>>>>>> 21bdaa7e
         result = self.session.execute('''SELECT img FROM tb_emojis WHERE id = :id''', {'id': emoji_id}).fetchone()
         if result is None:
             return "emoji not found", StatusCodes.NOT_FOUND_404
@@ -227,12 +221,8 @@
     api.add_resource(Settings, "/settings/<int:guild_id>/<string:setting>", "/settings/<int:guild_id>")
     api.add_resource(ListGuilds, "/guilds")
     api.add_resource(Stats, "/stats/<int:guild_id>")
-<<<<<<< HEAD
     api.add_resource(Music, "/music/<int:guild_id>")
-    api.add_resource(Emoji, "/emojis/<int:emoji_id>")
-=======
-    api.add_resource(Emojis, "/emojis/<int:guild_id>/<int:emoji_id>")
->>>>>>> 21bdaa7e
+    api.add_resource(Emoji, "/emojis/<int:emoji_id>", "/emojis/<int:guild_id>/<int:emoji_id>")
     api.add_resource(AutoResponses, "/responses/<int:guild_id>")
     api.add_resource(Logs, "/logs/<int:guild_id>")
     api.add_resource(RedirectCallback, "/redirect")
