[flake8]
max_line_length = 120
ignore = W606,W503,F541,E741
exclude =
    ./gateway/client.py
    ./shard/src/generate/*
    ./lib/python-common/response_grammar/*
    .venv/*
<<<<<<< HEAD
    *_pb2.py
    *_pb2_grpc.py
=======
    ./lib/ipc/manager_pb2.py
    ./lib/ipc/manager_pb2_grpc.py
    ./lib/ipc/starlark-reactor_pb2.py
    ./lib/ipc/starlark-reactor_pb2_grpc.py
>>>>>>> 15e21bd3
<|MERGE_RESOLUTION|>--- conflicted
+++ resolved
@@ -6,12 +6,9 @@
     ./shard/src/generate/*
     ./lib/python-common/response_grammar/*
     .venv/*
-<<<<<<< HEAD
     *_pb2.py
     *_pb2_grpc.py
-=======
     ./lib/ipc/manager_pb2.py
     ./lib/ipc/manager_pb2_grpc.py
     ./lib/ipc/starlark-reactor_pb2.py
-    ./lib/ipc/starlark-reactor_pb2_grpc.py
->>>>>>> 15e21bd3
+    ./lib/ipc/starlark-reactor_pb2_grpc.py