version: "3"
services:
  shard:
    image: johnyburd/shard:${TAG:-latest}
    build:
      context: ./
      dockerfile: ./shard/Dockerfile
    env_file:
      - architus.env
    environment:
      NUM_SHARDS: "${NUM_SHARDS:-1}"
    depends_on:
      - manager
      - postgres
    networks:
      - webnet
  api:
    image: johnyburd/api:${TAG:-latest}
    build:
      context: ./
      dockerfile: ./api/Dockerfile
    env_file:
      - architus.env
    environment:
      NUM_SHARDS: "${NUM_SHARDS:-1}"
    ports:
      - "5000:5000"
    depends_on:
      - rabbit
    networks:
      - webnet
  gateway:
    image: johnyburd/gateway:${TAG:-latest}
    build:
      context: ./
      dockerfile: ./gateway/Dockerfile
    env_file:
      - architus.env
    environment:
      NUM_SHARDS: "${NUM_SHARDS:-1}"
    ports:
      - "6000:6000"
    networks:
      - webnet
  postgres:
    image: johnyburd/db:${TAG:-latest}
    build:
      context: ./
      dockerfile: ./db/Dockerfile
    environment:
      POSTGRES_USER: autbot
      POSTGRES_PASSWORD: autism
      POSTGRES_DB: autbot
    ports:
      - "5432:5432"
    networks:
      - webnet
  dbmanager:
    image: johnyburd/dbmanager:${TAG:-latest}
    build: ./dbmanager
    env_file:
      - architus.env
    depends_on:
      - postgres
    networks:
      - webnet
  manager:
    image: johnyburd/manager:${TAG:-latest}
    build:
      context: ./
      dockerfile: ./manager/Dockerfile
    env_file:
      - architus.env
    environment:
      NUM_SHARDS: "${NUM_SHARDS:-1}"
    ports:
      - "5300:5300"
    volumes:
      - "./www:/var/www"
    networks:
      - webnet
  visualizer:
    image: dockersamples/visualizer:stable
    ports:
      - "8080:8080"
    volumes:
      - "/var/run/docker.sock:/var/run/docker.sock"
    networks:
      - webnet
  rabbit:
    image: johnyburd/rabbit:${TAG:-latest}
    build:
      context: ./
      dockerfile: ./rabbitmq/Dockerfile
    hostname: "rabbit"
    ports:
      - "8090:15672"
    networks:
      - webnet
  feature-gate:
    image: johnyburd/feature-gate:${TAG:-latest}
    build:
      context: ./
      dockerfile: ./feature-gate/Dockerfile
    networks:
      - webnet
    env_file:
      - architus.env
  sandbox:
    image: johnyburd/sandbox:${TAG:-latest}
    build:
      context: ./
      dockerfile: ./sandbox/Dockerfile
    networks:
      - webnet
<<<<<<< HEAD
  lavalink:
      image: johnyburd/lavalink:${TAG:-latest}
      build:
        context: ./
        dockerfile: ./lavalink/Dockerfile
      networks:
        - webnet
=======
  redis:
    image: redis:alpine
    command: redis-server
    networks:
      - webnet
>>>>>>> 5bc2fa52
networks:
  webnet:<|MERGE_RESOLUTION|>--- conflicted
+++ resolved
@@ -113,7 +113,6 @@
       dockerfile: ./sandbox/Dockerfile
     networks:
       - webnet
-<<<<<<< HEAD
   lavalink:
       image: johnyburd/lavalink:${TAG:-latest}
       build:
@@ -121,12 +120,10 @@
         dockerfile: ./lavalink/Dockerfile
       networks:
         - webnet
-=======
   redis:
     image: redis:alpine
     command: redis-server
     networks:
       - webnet
->>>>>>> 5bc2fa52
 networks:
   webnet: