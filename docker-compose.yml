--- conflicted
+++ resolved
@@ -116,23 +116,6 @@
       - "8090:15672"
     networks:
       - webnet
-<<<<<<< HEAD
-  record-service:
-    image: johnyburd/recording:${TAG:-latest}
-    build:
-      context: ./
-      dockerfile: ./record-service/Dockerfile
-    hostname: "record-service"
-    ports:
-      - "7777:7777"
-    networks:
-      - webnet
-    deploy:
-      restart_policy:
-        condition: on-failure
-    depends_on:
-      - shard
-=======
   record:
     image: johnyburd/record:${TAG:-latest}
     build:
@@ -140,6 +123,5 @@
       dockerfile: ./record-service/Dockerfile
     networks:
       - webnet
->>>>>>> de10b805
 networks:
   webnet: