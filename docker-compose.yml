version: "3"
services:
  shard:
    image: johnyburd/shard:${TAG:-latest}
    build:
      context: ./
      dockerfile: ./shard/Dockerfile
    env_file:
      - architus.env
    environment:
      NUM_SHARDS: "${NUM_SHARDS:-1}"
    deploy:
      replicas: "${NUM_SHARDS:-1}"
      restart_policy:
        condition: on-failure
      resources:
        limits:
          cpus: "1"
          memory: 500M
    depends_on:
      - manager
      - postgres
    networks:
      - webnet
  api:
    image: johnyburd/api:${TAG:-latest}
    build:
      context: ./
      dockerfile: ./api/Dockerfile
    env_file:
      - architus.env
    environment:
      NUM_SHARDS: "${NUM_SHARDS:-1}"
    deploy:
      replicas: 4
      restart_policy:
        condition: on-failure
      resources:
        limits:
          cpus: "1"
          memory: 500M
    ports:
      - "5000:5000"
    depends_on:
      - rabbit
    networks:
      - webnet
  gateway:
    image: johnyburd/gateway:${TAG:-latest}
    build:
      context: ./
      dockerfile: ./gateway/Dockerfile
    env_file:
      - architus.env
    environment:
      NUM_SHARDS: "${NUM_SHARDS:-1}"
    ports:
      - "6000:6000"
    networks:
      - webnet
  postgres:
    image: johnyburd/db:${TAG:-latest}
    build:
      context: ./
      dockerfile: ./db/Dockerfile
    environment:
      POSTGRES_USER: autbot
      POSTGRES_PASSWORD: autism
      POSTGRES_DB: autbot
    ports:
      - "5432:5432"
    deploy:
      placement:
        constraints: [node.role == manager]
    networks:
      - webnet
  dbmanager:
    image: johnyburd/dbmanager:${TAG:-latest}
    build: ./dbmanager
    env_file:
      - architus.env
    depends_on:
      - postgres
    networks:
      - webnet
  manager:
    image: johnyburd/manager:${TAG:-latest}
    build:
      context: ./
      dockerfile: ./manager/Dockerfile
    env_file:
      - architus.env
    environment:
      NUM_SHARDS: "${NUM_SHARDS:-1}"
    deploy:
      restart_policy:
        condition: on-failure
    ports:
      - "5300:5300"
    volumes:
      - "./www:/var/www"
    deploy:
      placement:
        constraints: [node.role == manager]
    networks:
      - webnet
  visualizer:
    image: dockersamples/visualizer:stable
    ports:
      - "8080:8080"
    volumes:
      - "/var/run/docker.sock:/var/run/docker.sock"
    deploy:
      placement:
        constraints: [node.role == manager]
    networks:
      - webnet
  rabbit:
    image: johnyburd/rabbit:${TAG:-latest}
    build:
      context: ./
      dockerfile: ./rabbitmq/Dockerfile
    hostname: "rabbit"
    ports:
      - "8090:15672"
    networks:
      - webnet
<<<<<<< HEAD
  record:
    image: johnyburd/record:${TAG:-latest}
    build:
      context: ./
      dockerfile: ./record-service/Dockerfile
    networks:
      - webnet
=======
  feature-gate:
    image: johnyburd/feature-gate:${TAG:-latest}
    build:
      context: ./
      dockerfile: ./feature-gate/Dockerfile
    ports:
      - "50555:50555"
    networks:
      - webnet
    env_file:
      - architus.env
>>>>>>> 68fe7e0a
networks:
  webnet:<|MERGE_RESOLUTION|>--- conflicted
+++ resolved
@@ -125,7 +125,6 @@
       - "8090:15672"
     networks:
       - webnet
-<<<<<<< HEAD
   record:
     image: johnyburd/record:${TAG:-latest}
     build:
@@ -133,7 +132,6 @@
       dockerfile: ./record-service/Dockerfile
     networks:
       - webnet
-=======
   feature-gate:
     image: johnyburd/feature-gate:${TAG:-latest}
     build:
@@ -145,6 +143,5 @@
       - webnet
     env_file:
       - architus.env
->>>>>>> 68fe7e0a
 networks:
   webnet: