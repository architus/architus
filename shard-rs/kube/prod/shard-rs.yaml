apiVersion: apps/v1
kind: Deployment
metadata:
  name: shard-rs
  labels:
    app: shard-rs
spec:
  selector:
    matchLabels:
      app: shard-rs
  template:
    metadata:
      labels:
        app: shard-rs
    spec:
      containers:
        - name: shard-rs
          image: "{{prefix}}shard-rs:{{tag}}"
          args: ["/etc/architus/config.d/service.toml"]
          env:
            - name: SHARD_RS_CONFIG_DISCORD_APP_ID
              valueFrom:
                secretKeyRef:
                  name: architus-secret
                  key: client_id
            - name: SHARD_RS_CONFIG_DISCORD_TOKEN
              valueFrom:
                secretKeyRef:
                  name: architus-secret
                  key: bot_token
<<<<<<< HEAD
=======
            - name: SHARD_RS_CONFIG_DATABASE__USER
              valueFrom:
                secretKeyRef:
                  name: architus-secret
                  key: db_user
            - name: SHARD_RS_CONFIG_DATABASE__PASSWORD
              valueFrom:
                secretKeyRef:
                  name: architus-secret
                  key: db_pass
>>>>>>> f653ae63
          volumeMounts:
            - name: config
              mountPath: "/etc/architus/config.d"
              readOnly: true
      imagePullSecrets:
        - name: regcred
      volumes:
        - name: config
          configMap:
            name: shard-rs-config<|MERGE_RESOLUTION|>--- conflicted
+++ resolved
@@ -28,8 +28,6 @@
                 secretKeyRef:
                   name: architus-secret
                   key: bot_token
-<<<<<<< HEAD
-=======
             - name: SHARD_RS_CONFIG_DATABASE__USER
               valueFrom:
                 secretKeyRef:
@@ -40,7 +38,6 @@
                 secretKeyRef:
                   name: architus-secret
                   key: db_pass
->>>>>>> f653ae63
           volumeMounts:
             - name: config
               mountPath: "/etc/architus/config.d"
