--- conflicted
+++ resolved
@@ -1,8 +1,8 @@
-import string
 from contextlib import suppress
 from typing import Optional, Tuple
-from random import choice, randint
+from random import choice
 import json
+import string
 
 from discord import Message, Guild, Member, AllowedMentions
 
@@ -183,14 +183,6 @@
                 content.append(string if string is not None else "")
 
         elif (node.type == NodeType.Url):
-<<<<<<< HEAD
-            content.append(node.text)
-        elif (node.type == NodeType.Eval):
-            try:
-                content.append(str(eval(node.text, {'randint': randint, 'groups': match.groups(), 'msg': msg})))
-            except Exception as e:
-                content.append(f"`{e.__class__.__name__}: {e}`")
-=======
             if self.settings.responses_allow_embeds:
                 content.append(node.text)
             else:
@@ -226,7 +218,6 @@
                 content.append(f"{output.errno} : {output.error}")
             else:
                 content.append(output.output)
->>>>>>> d7e080ab
         else:
             content = []
             reacts = []
