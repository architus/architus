--- conflicted
+++ resolved
@@ -71,11 +71,7 @@
     async def set(self, ctx, *args):
         """
         Sets an auto response
-<<<<<<< HEAD
-        use the syntax `set trigger::response`
-=======
         use the syntax 'set trigger::response'
->>>>>>> 5a8d194c
         You may include the following options in the reaction:
         [noun], [adj], [adv], [member], [:reaction:], [count], [comma, separated, choices]
         """
