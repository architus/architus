from datetime import timedelta, datetime
from collections import Counter, defaultdict
from concurrent.futures import ThreadPoolExecutor

from discord.ext import commands
from discord import Forbidden, HTTPException
import discord
import json
import aiohttp
import pytz
from typing import Dict, List, Counter as TCounter
from string import punctuation

import src.generate.wordcount as wordcount_gen
from src.generate import corona, member_growth
from lib.config import DISCORD_EPOCH, logger
from lib.ipc import manager_pb2 as message_type
from src.utils import mention_to_name


class GuildData:

    def __init__(self, bot, guild, dictionary, time_granularity=timedelta(days=1)):
        self.bot = bot
        self._up_to_date_after = pytz.utc.localize(datetime.now())
        self.guild = guild
        self.dictionary, self.stops = dictionary
        self.forbidden = False
        self.time_granularity = time_granularity

        self._join_dates = []

        self._last_activity = {}
        self._message_count = Counter()
        self.correct_word_count = Counter()
        self.words = defaultdict(Counter)
        self.correct_words = defaultdict(Counter)
        self.member_words = defaultdict(Counter)
        self.mentions = defaultdict(Counter)
        self.members = defaultdict(Counter)
        self.channels = Counter()
        self.times = defaultdict(lambda: defaultdict(lambda: defaultdict(int)))

    def count_correct(self, string):
        '''returns the number of correctly spelled words in a string'''
        return len([w for w in string.split() if w in self.dictionary or w.upper() in ('A', 'I')])

    def _filter_words(self, msg: discord.Message, words: List[str]):
        if msg.author == self.bot.user:
            return []
        filtered = []
        for w in words:
            if w in self.stops:
                continue
            elif w in punctuation:
                continue
            else:
                filtered.append(w)
        return filtered

    def _merge_counts(self, count: TCounter[TCounter[int]], member: discord.Member) -> TCounter[int]:
        combined = Counter()
        for ch_id, count in count.items():
            ch = self.guild.get_channel(ch_id)
            if ch is None:
                continue
            perms = ch.permissions_for(member)
            if perms is not None and perms.read_messages and perms.read_message_history:
                combined.update(count)
        return combined

    def _allowed_channels(self, ch_ids: List[int], member: discord.Member) -> List[int]:
        allowed = []
        for ch_id in ch_ids:
            ch = self.guild.get_channel(ch_id)
            if ch is None:
                continue
            perms = ch.permissions_for(member)
            if perms is not None and perms.read_messages and perms.read_message_history:
                allowed.append(ch_id)
        return allowed

    @property
    def up_to_date(self):
        return self._up_to_date_after == DISCORD_EPOCH

    @property
    def up_to_date_after(self):
        return self._up_to_date_after

    @up_to_date_after.setter
    def up_to_date_after(self, after: datetime):
        if after.tzinfo is None:
            after = pytz.utc.localize(after)
        self._up_to_date_after = max(DISCORD_EPOCH, after)

    @property
    def join_dates(self):
        if self._join_dates is None:
            self._join_dates = tuple(m.created_at for m in self.guild.members)
        return self._join_dates

    async def process_message(self, msg):
        ch = msg.channel
        self._message_count[ch.id] += 1
        self._last_activity[ch.id] = msg.created_at

        words = [w.lower() for w in msg.content.split()]
        self.correct_word_count[ch.id] += self.count_correct(msg.content)
        self.words[ch.id].update(self._filter_words(msg, words))
        self.correct_words[ch.id][msg.author.id] += self.count_correct(msg.content)
        self.member_words[ch.id][msg.author.id] += len(words)

        date = msg.created_at - ((pytz.utc.localize(msg.created_at) - DISCORD_EPOCH) % self.time_granularity)
        self.times[ch.id][date][msg.author.id] += 1

        self.mentions[ch.id].update([m.id for m in msg.mentions])

        self.members[ch.id][msg.author.id] += 1

        self.channels[ch.id] += 1

    def architus_count(self, member: discord.Member):
        return self._merge_counts(self.members, member).get(self.bot.user.id, 0)

    @property
    def member_count(self):
        return self.guild.member_count

    def times_as_strings(self, member: discord.Member):
        combined = {}
        for ch_id in self._allowed_channels(self.times.keys(), member):
            combined.update(self.times[ch_id])
        return {k.isoformat(): v for k, v in combined.items()}

    def channel_counts(self, member: discord.Member):
        return {i: self.channels[i] for i in self._allowed_channels(self.channels.keys(), member)}

    def message_count(self, member: discord.Member):
        msgs = 0
        for ch_id in self._allowed_channels(self.channels.keys(), member):
            msgs += self.channels[ch_id]
        return msgs

    def last_activity(self, member: discord.Member):
        last = DISCORD_EPOCH.replace(tzinfo=None)
        for ch_id in self._allowed_channels(self._last_activity.keys(), member):
            if self._last_activity[ch_id] > last:
                last = self._last_activity[ch_id]
        return last

    def member_counts(self, member: discord.Member):
        return dict(self._merge_counts(self.members, member))

    def correct_counts(self, member: discord.Member):
        return dict(self._merge_counts(self.correct_words, member))

    def mention_counts(self, member: discord.Member):
        return dict(self._merge_counts(self.mentions, member))

    def mention_count(self, member: discord.Member):
        return sum(self._merge_counts(self.mentions, member).values())

    def word_count(self, member: discord.Member):
        return sum(self._merge_counts(self.words, member).values())

    def word_counts(self, member: discord.Member):
        return dict(self._merge_counts(self.member_words, member))

    def common_words(self, member: discord.Member):
        words = self._merge_counts(self.words, member).most_common(75)
        for i, pair in enumerate(words):
            try:
                name = mention_to_name(self.guild, pair[0])
                words[i] = (name, pair[1])
            except ValueError:
                continue
        return words


class MessageStats(commands.Cog, name="Server Statistics"):

    def __init__(self, bot):
        self.bot = bot
        self.cache = {}  # type: Dict[int, GuildData]
        with open('res/words/words.json') as f:
            self.dictionary = json.loads(f.read())
        with open('res/words/stops.json') as f:
            self.stops = json.loads(f.read())

    async def cache_guilds_history(self):
        while not all(d.up_to_date for d in self.cache.values()):
            for guild_d in self.cache.values():
                if guild_d.up_to_date:
                    continue
                before = guild_d.up_to_date_after
                after = max(before - timedelta(days=30), DISCORD_EPOCH)
                msgs = []
                for ch in guild_d.guild.text_channels:
                    try:
                        async for msg in ch.history(
                                before=before.replace(tzinfo=None), after=after.replace(tzinfo=None), limit=None):
                            msgs.append(msg)
                    except Forbidden:
                        guild_d.forbidden = True
                    except HTTPException:
                        logger.exception(f"error while downloading '{ch.guild.name}.{ch.name}'")
                        # break
                        # TODO retry a few times
                else:
                    for msg in msgs:
                        await guild_d.process_message(msg)
                    guild_d.up_to_date_after = after

    def append_warning(self, data: GuildData, em: discord.Embed):
        if not data.up_to_date:
            em.set_footer(
                text=f"Still indexing data before {data.up_to_date_after}",
                icon_url="https://emojipedia-us.s3.dualstack.us-west-1"
                         ".amazonaws.com/thumbs/120/twitter/259/warning_26a0.png")

    @commands.Cog.listener()
    async def on_ready(self):
        logger.debug(f"Caching messages for {len(self.bot.guilds)} guilds...")
        self.cache = {g.id: GuildData(self.bot, g, (self.dictionary, self.stops)) for g in self.bot.guilds}
        await self.cache_guilds_history()
        logger.debug(f"Message cache up-to-date for {len(self.bot.guilds)} guilds...")

    @commands.Cog.listener()
    async def on_message(self, msg):
        if not msg.channel.guild:
            return
        await self.cache[msg.channel.guild.id].process_message(msg)

    @commands.Cog.listener()
    async def on_member_update(self, before, after):
        if before != self.bot.user:
            return
        if before.guild_permissions != after.guild_permissions:
            self.cache[before.guild.id] = GuildData(self.bot, before.guild, (self.dictionary, self.stops))
            await self.cache_guilds_history()

    @commands.Cog.listener()
    async def on_guild_join(self, guild):
        await self.cache_guilds_history()

    @commands.command(aliases=['exclude'])
    async def optout(self, ctx):
        """optout
        Prevents Architus from displaying statistics about you.
        Run again to reallow collection.
        """
        settings = self.bot.settings[ctx.guild]
        excludes = settings.stats_exclude
        author = ctx.author
        if author.id in excludes:
            excludes.remove(author.id)
            await ctx.send(f"{author.display_name}'s message data is now available")
        else:
            excludes.append(author.id)
            await ctx.send(f"{author.display_name}'s message data is now hidden")
        settings.stats_exclude = excludes

    @commands.command(aliases=['growth'])
    async def joins(self, ctx):
        """growth
        View a pretty chart of member growth on the server.
        """
        img = member_growth.generate(ctx.guild.members)
        data = await self.bot.manager_client.publish_file(iter([message_type.File(file=img)]))
        em = discord.Embed(title="Server Growth", description=ctx.guild.name)
        em.set_image(url=data.url)
        em.color = 0x35a125
        em.set_footer(text=f"{ctx.guild.name} has a total of {ctx.guild.member_count} members")
        await ctx.channel.send(embed=em)

    @commands.command()
<<<<<<< HEAD
    async def spellcheck(self, ctx, victim: discord.Member):
        '''spellcheck <member>
        Checks the spelling of a member.'''
        if ctx.author.id in self.bot.settings[ctx.guild].stats_exclude:
=======
    async def spellcheck(self, ctx, victim: discord.Member = None):
        '''Checks the spelling of a user'''
        if victim is None:
            victim = ctx.author
        if victim.id in self.bot.settings[ctx.guild].stats_exclude:
>>>>>>> 30692f99
            await ctx.send(f"Sorry, {victim.display_name} has requested that their stats not be recorded :confused:")
            return
        data = self.cache[ctx.guild.id]
        words = data.word_counts(ctx.author)[victim.id]
        ratio = data.correct_counts(ctx.author)[victim.id] / (words or 1) * 100
        msg = f"{ratio:.1f}% of the {words:,} words sent by {victim.display_name} are spelled correctly."
        em = discord.Embed(title="Spellcheck", description=msg, color=0x03fc8c)
        em.set_author(name=victim.display_name, icon_url=victim.avatar_url)
        self.append_warning(data, em)
        await ctx.send(embed=em)

    @commands.command()
    async def messagecount(self, ctx, victim: discord.Member = None):
<<<<<<< HEAD
        """messagecount [member]
        See top message senders in the server and how many messages a
        specific member has sent.
        """
        async with ctx.channel.typing():
            message_counts, word_counts = await self.count_messages(ctx.guild)
=======
        data = self.cache[ctx.guild.id]
>>>>>>> 30692f99

        with ThreadPoolExecutor() as pool:
            img = await self.bot.loop.run_in_executor(
                pool,
                wordcount_gen.generate,
                ctx.guild,
                data.member_counts(ctx.author),
                data.word_counts(ctx.author),
                victim)
        resp = await self.bot.manager_client.publish_file(
            iter([message_type.File(file=img)]))

        em = discord.Embed(title="Top 5 Message Senders", description=ctx.guild.name, color=0x7b8fb7)
        em.set_image(url=resp.url)
        if victim:
            if victim.id in self.bot.settings[ctx.guild].stats_exclude:
                em.set_footer(text=f"{victim.display_name} has hidden their stats")
            else:
                em.set_footer(text="{0} has sent {1:,} words across {2:,} messages".format(
                    victim.display_name,
                    data.word_counts(ctx.author)[victim.id],
                    data.member_counts(ctx.author)[victim.id]), icon_url=victim.avatar_url)
        self.append_warning(data, em)

        await ctx.channel.send(embed=em)


class CoronaStats(commands.Cog, name="Coronavirus Data"):
    def __init__(self, bot):
        self.bot = bot

    @commands.command(aliases=['covid', 'covid-19', 'covid19', 'coronavirus'])
    async def corona(self, ctx, deaths_only: bool = False):
        """corona
        Sends a graph of current coronavirus statistics.
        """
        async with aiohttp.ClientSession() as session:
            url = 'http://coronavirusapi.com/time_series.csv'
            async with session.get(url) as resp:
                text = await resp.text()
                parsed = (e.split(',') for e in text.split('\n')[1:-1])

                img = corona.generate(parsed, deaths_only)

                data = await self.bot.manager_client.publish_file(
                    iter([message_type.File(file=img)]))

                em = discord.Embed(title="Coronavirus in the US", description="More Information",
                                   url="https://www.cdc.gov/coronavirus/2019-ncov/index.html")
                em.set_image(url=data.url)
                em.color = 0x7b8fb7
                em.set_footer(text="data collected from state websites by http://coronavirusapi.com")

                await ctx.channel.send(embed=em)


def setup(bot):
    bot.add_cog(MessageStats(bot))
    bot.add_cog(CoronaStats(bot))<|MERGE_RESOLUTION|>--- conflicted
+++ resolved
@@ -275,18 +275,11 @@
         await ctx.channel.send(embed=em)
 
     @commands.command()
-<<<<<<< HEAD
-    async def spellcheck(self, ctx, victim: discord.Member):
-        '''spellcheck <member>
-        Checks the spelling of a member.'''
-        if ctx.author.id in self.bot.settings[ctx.guild].stats_exclude:
-=======
     async def spellcheck(self, ctx, victim: discord.Member = None):
         '''Checks the spelling of a user'''
         if victim is None:
             victim = ctx.author
         if victim.id in self.bot.settings[ctx.guild].stats_exclude:
->>>>>>> 30692f99
             await ctx.send(f"Sorry, {victim.display_name} has requested that their stats not be recorded :confused:")
             return
         data = self.cache[ctx.guild.id]
@@ -300,16 +293,7 @@
 
     @commands.command()
     async def messagecount(self, ctx, victim: discord.Member = None):
-<<<<<<< HEAD
-        """messagecount [member]
-        See top message senders in the server and how many messages a
-        specific member has sent.
-        """
-        async with ctx.channel.typing():
-            message_counts, word_counts = await self.count_messages(ctx.guild)
-=======
         data = self.cache[ctx.guild.id]
->>>>>>> 30692f99
 
         with ThreadPoolExecutor() as pool:
             img = await self.bot.loop.run_in_executor(
