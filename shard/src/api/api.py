--- conflicted
+++ resolved
@@ -273,11 +273,8 @@
             fkmsg = self.fake_messages[guild_id][resp_id]
             fkmsg.sends = sends
             react = await fkmsg.add_reaction(emoji, bot=False)
-<<<<<<< HEAD
             await self.bot.cogs["Events"].on_reaction_add(react, MockMember())
-=======
-            await self.bot.get_cog("Events").on_reaction_add(react, MockMember())
->>>>>>> a4f115ea
+
             resp = {
                 'guildId': guild_id,
                 'actions': ({
@@ -291,11 +288,8 @@
             fkmsg = self.fake_messages[guild_id][resp_id]
             fkmsg.sends = [fkmsg.content]
             react = await fkmsg.remove_reaction(emoji)
-<<<<<<< HEAD
             await self.bot.cogs["Events"].on_reaction_remove(react, MockMember())
-=======
-            await self.bot.get_cog("Events").on_reaction_remove(react, MockMember())
->>>>>>> a4f115ea
+
             resp = {
                 'guildId': guild_id,
                 'actions': ({
