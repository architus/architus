--- conflicted
+++ resolved
@@ -176,21 +176,21 @@
         self._update_db()
 
     @property
-<<<<<<< HEAD
     def voice_exclude(self) -> List[int]:
         return list(set(self._settings_dict.get('voice_exclude', [])))
 
     @voice_exclude.setter
     def voice_exclude(self, new_excludes: List[int]) -> None:
         self._settings_dict['voice_exclude'] = new_excludes
-=======
+        self._update_db()
+
+    @property
     def stats_exclude(self) -> List[int]:
         return list(set(self._settings_dict.get('stats_exclude', [])))
 
     @stats_exclude.setter
     def stats_exclude(self, new_excludes: List[int]) -> None:
         self._settings_dict['stats_exclude'] = new_excludes
->>>>>>> 9dc11152
         self._update_db()
 
     @property
