FROM ubuntu:18.04

WORKDIR /app
#ENV MAGICK_HOME=/usr
ENV DEBIAN_FRONTEND=noninteractive
ENV TZ=America/New_York

#RUN apt install build-base musl-dev python3
#RUN apt install gcc python3-dev build-base wget freetype-dev libpng-dev postgresql-dev libffi-dev libxml2-dev libxslt-dev jpeg-dev
#RUN apt-get install ffmpeg
#RUN apt-get install imagemagi

RUN apt-get -y update
RUN apt install -y software-properties-common
RUN add-apt-repository ppa:deadsnakes/ppa
RUN apt-get -y update
RUN apt-get -y install python3.8-dev python3-pip ffmpeg pkg-config cron git
RUN apt-get -y install texlive texlive-latex-extra dvipng
RUN apt-get -y install libxml2-dev libxslt-dev python-libxslt1 libpq-dev libffi-dev

# Install architus re2 library
RUN git clone https://github.com/architus/re2
WORKDIR /app/re2
RUN make install

# Install pyre2 python library
WORKDIR /app
RUN git clone https://github.com/facebook/pyre2
WORKDIR /app/pyre2
RUN python3.8 setup.py build
RUN python3.8 setup.py install
RUN python3.8 setup.py check

WORKDIR /app
COPY ./shard/requirements.txt /app

# Install any needed packages specified in requirements.txt
ENV GRPC_PYTHON_BUILD_EXT_COMPILER_JOBS 16
RUN python3.8 -m pip install --upgrade pip
RUN python3.8 -m pip install wheel
RUN python3.8 -m pip install --trusted-host pypi.python.org -r requirements.txt
#RUN apk del libpng-dev jpeg-dev libffi-dev libxml2-dev python3-dev libxslt-dev freetype-dev

ENV PYTHONIOENCODING UTF-8

# Copy the current directory contents into the container at /app
<<<<<<< HEAD
COPY ./shard/ /app/
=======
COPY  ./shard/ /app/
>>>>>>> ebb5f191
COPY ./lib/python-common /app/lib

# Run app.py when the container launches
ENV LD_LIBRARY_PATH="/usr/local/lib:${LD_LIBRARY_PATH}"
CMD python3.8 -u bot.py<|MERGE_RESOLUTION|>--- conflicted
+++ resolved
@@ -44,11 +44,7 @@
 ENV PYTHONIOENCODING UTF-8
 
 # Copy the current directory contents into the container at /app
-<<<<<<< HEAD
-COPY ./shard/ /app/
-=======
 COPY  ./shard/ /app/
->>>>>>> ebb5f191
 COPY ./lib/python-common /app/lib
 
 # Run app.py when the container launches
