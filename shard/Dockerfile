FROM ubuntu:18.04

WORKDIR /app
#ENV MAGICK_HOME=/usr
ENV DEBIAN_FRONTEND=noninteractive
ENV TZ=America/New_York

#RUN apt install build-base musl-dev python3
#RUN apt install gcc python3-dev build-base wget freetype-dev libpng-dev postgresql-dev libffi-dev libxml2-dev libxslt-dev jpeg-dev
#RUN apt-get install ffmpeg
#RUN apt-get install imagemagi

RUN apt-get -y update
RUN apt install -y software-properties-common
RUN add-apt-repository ppa:deadsnakes/ppa
RUN apt-get -y update
<<<<<<< HEAD
RUN apt-get -y install python3.8-dev python3-pip ffmpeg pkg-config git
=======
RUN apt-get -y install python3.8-dev python3-pip ffmpeg pkg-config cron git
>>>>>>> a9b4a08b
RUN apt-get -y install texlive texlive-latex-extra dvipng
RUN apt-get -y install libxml2-dev libxslt-dev python-libxslt1 libpq-dev libffi-dev

# Install architus re2 library
RUN git clone https://github.com/architus/re2
WORKDIR ./re2
RUN make install

# Install pyre2 python library
WORKDIR /app
RUN git clone https://github.com/facebook/pyre2
WORKDIR ./pyre2
RUN python3.8 setup.py build
RUN python3.8 setup.py install
RUN python3.8 setup.py check

<<<<<<< HEAD
RUN git clone https://github.com/architus/discord.py
WORKDIR ./discord.py
RUN python3.8 -m pip install -U .[voice]
WORKDIR /app

=======
WORKDIR /app

COPY ./shard/requirements.txt /app
>>>>>>> a9b4a08b

# Install any needed packages specified in requirements.txt
RUN python3.8 -m pip install --trusted-host pypi.python.org -r requirements.txt
#RUN apk del libpng-dev jpeg-dev libffi-dev libxml2-dev python3-dev libxslt-dev freetype-dev

RUN mkdir -p /etc/cron.d
RUN touch /var/log/cron.log
RUN echo "@hourly root python3.8 -m pip install youtube-dl --upgrade > /var/log/cron.log 2>&1\n# Empty line for syntax" >> /etc/cron.d/youtube-dl_update
RUN chmod 0744 /etc/cron.d/youtube-dl_update
RUN crontab /etc/cron.d/youtube-dl_update
RUN cron

ENV PYTHONIOENCODING UTF-8


# Copy the current directory contents into the container at /app
COPY  ./shard/ /app/
COPY ./lib /app/lib

# Run app.py when the container launches
ENV LD_LIBRARY_PATH="/usr/local/lib:${LD_LIBRARY_PATH}"
CMD cron && python3.8 -u bot.py<|MERGE_RESOLUTION|>--- conflicted
+++ resolved
@@ -14,11 +14,7 @@
 RUN apt install -y software-properties-common
 RUN add-apt-repository ppa:deadsnakes/ppa
 RUN apt-get -y update
-<<<<<<< HEAD
-RUN apt-get -y install python3.8-dev python3-pip ffmpeg pkg-config git
-=======
 RUN apt-get -y install python3.8-dev python3-pip ffmpeg pkg-config cron git
->>>>>>> a9b4a08b
 RUN apt-get -y install texlive texlive-latex-extra dvipng
 RUN apt-get -y install libxml2-dev libxslt-dev python-libxslt1 libpq-dev libffi-dev
 
@@ -35,17 +31,13 @@
 RUN python3.8 setup.py install
 RUN python3.8 setup.py check
 
-<<<<<<< HEAD
+
 RUN git clone https://github.com/architus/discord.py
 WORKDIR ./discord.py
 RUN python3.8 -m pip install -U .[voice]
 WORKDIR /app
 
-=======
-WORKDIR /app
-
 COPY ./shard/requirements.txt /app
->>>>>>> a9b4a08b
 
 # Install any needed packages specified in requirements.txt
 RUN python3.8 -m pip install --trusted-host pypi.python.org -r requirements.txt
