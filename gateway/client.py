import asyncio
import sys
import time
import socketio

loop = asyncio.get_event_loop()
sio = socketio.AsyncClient()
start_timer = None

guild_id = 607637793107345431

@sio.event
async def connect():
    print("connected to server...")
    await sio.emit('mock_user_event', {'guildId': 19, 'content': '!set testing::pwned', 'messageId': 2, 'allowedCommands': ('set', 'remove'), 'action': 3001, 'silent': False})
<<<<<<< HEAD
=======
    await sio.emit('mock_user_event', {'guildId': 19, 'content': '!schedule event 12pm', 'messageId': 4, 'allowedCommands': ('schedule', 'poll'), 'action': 3001, 'silent': False})
>>>>>>> 5a8d194c
    # nonce = 1923512129
    if len(sys.argv) > 1:
        print("requesting elevated gateway...")
        await sio.emit('free_elevation', {'token': sys.argv[1]})

<<<<<<< HEAD
=======
    print(f"requesting spectate guild {guild_id}")
    await sio.emit('spectate', guild_id)
>>>>>>> 5a8d194c
    #print(f"requesting spectate guild {guild_id}")
    #await sio.emit('spectate', guild_id)

    #await sio.emit('pool_all_request', {'type': 'guild', 'guildId': guild_id, '_id': 1})
   # await sio.emit('pool_all_request', {'type': 'member', 'guildId': guild_id, '_id': 2})
    #await sio.emit('pool_all_request', {'type': 'role', 'guildId': guild_id, '_id': 3})
    #await sio.emit('pool_all_request', {'type': 'autoResponse', 'guildId': guild_id, '_id': 5})
    #await sio.emit('pool_request', {'type': 'member', 'guildId': guild_id, 'ids': ['214037134477230080', '1111111111111'], '_id': 7})
    #await sio.emit('pool_request', {'type': 'user', 'guildId': None, 'ids': ['214037134477230080', '109462069484486656'], '_id': 9})
    #await sio.emit('pool_request', {'type': 'customEmoji', 'guildId': guild_id, 'ids': ['711543547145097377'], '_id': 9})
    #await sio.emit('pool_all_request', {'type': 'customEmoji', 'guildId': guild_id, '_id': 11})

    # await th


@sio.event
async def elevation_return(*data):
    print(f'elevation_return: {data}')

@sio.event
async def pool_response(*args, **kwargs):
    print(f"{args}")

@sio.event
async def error(*args, **kwargs):
    print("error")
    print(args)

@sio.event
async def log_pool(*data):
    print(f'log_pool: {data}')


@sio.event
async def mock_bot_event(*data):
    print(f'mock_bot_event: {data}')


async def start_server():
    print('hello I\'m a UI :)')
    #await sio.connect('https://gateway.develop.archit.us')
    await sio.connect('http://gateway.local.archit.us:6000')
    await sio.wait()


if __name__ == '__main__':
    loop.run_until_complete(start_server())<|MERGE_RESOLUTION|>--- conflicted
+++ resolved
@@ -13,20 +13,16 @@
 async def connect():
     print("connected to server...")
     await sio.emit('mock_user_event', {'guildId': 19, 'content': '!set testing::pwned', 'messageId': 2, 'allowedCommands': ('set', 'remove'), 'action': 3001, 'silent': False})
-<<<<<<< HEAD
-=======
+
     await sio.emit('mock_user_event', {'guildId': 19, 'content': '!schedule event 12pm', 'messageId': 4, 'allowedCommands': ('schedule', 'poll'), 'action': 3001, 'silent': False})
->>>>>>> 5a8d194c
     # nonce = 1923512129
     if len(sys.argv) > 1:
         print("requesting elevated gateway...")
         await sio.emit('free_elevation', {'token': sys.argv[1]})
 
-<<<<<<< HEAD
-=======
+
     print(f"requesting spectate guild {guild_id}")
     await sio.emit('spectate', guild_id)
->>>>>>> 5a8d194c
     #print(f"requesting spectate guild {guild_id}")
     #await sio.emit('spectate', guild_id)
 
